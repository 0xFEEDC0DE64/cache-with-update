import * as core from "@actions/core";
import * as fs from "fs";
import { BearerCredentialHandler } from "typed-rest-client/Handlers";
import { HttpClient, HttpCodes } from "typed-rest-client/HttpClient";
import { IHttpClientResponse } from "typed-rest-client/Interfaces";
import {
    IRequestOptions,
    RestClient,
    IRestResponse
} from "typed-rest-client/RestClient";
import {
    ArtifactCacheEntry,
    CommitCacheRequest,
    ReserveCacheRequest,
    ReserveCacheResponse
} from "./contracts";
import * as utils from "./utils/actionUtils";

function isSuccessStatusCode(statusCode: number): boolean {
    return statusCode >= 200 && statusCode < 300;
}

function isRetryableStatusCode(statusCode: number): boolean {
    const retryableStatusCodes = [
        HttpCodes.BadGateway,
        HttpCodes.ServiceUnavailable,
        HttpCodes.GatewayTimeout
    ];
    return retryableStatusCodes.includes(statusCode);
}

function getCacheApiUrl(): string {
    // Ideally we just use ACTIONS_CACHE_URL
    const baseUrl: string = (
        process.env["ACTIONS_CACHE_URL"] ||
        process.env["ACTIONS_RUNTIME_URL"] ||
        ""
    ).replace("pipelines", "artifactcache");
    if (!baseUrl) {
        throw new Error(
            "Cache Service Url not found, unable to restore cache."
        );
    }

    core.debug(`Cache Url: ${baseUrl}`);
    return `${baseUrl}_apis/artifactcache/`;
}

function createAcceptHeader(type: string, apiVersion: string): string {
    return `${type};api-version=${apiVersion}`;
}

function getRequestOptions(): IRequestOptions {
    const requestOptions: IRequestOptions = {
        acceptHeader: createAcceptHeader("application/json", "6.0-preview.1")
    };

    return requestOptions;
}

function createRestClient(): RestClient {
    const token = process.env["ACTIONS_RUNTIME_TOKEN"] || "";
    const bearerCredentialHandler = new BearerCredentialHandler(token);

    return new RestClient("actions/cache", getCacheApiUrl(), [
        bearerCredentialHandler
    ]);
}

export async function getCacheEntry(
    keys: string[]
): Promise<ArtifactCacheEntry | null> {
    const restClient = createRestClient();
    const resource = `cache?keys=${encodeURIComponent(keys.join(","))}`;

    const response = await restClient.get<ArtifactCacheEntry>(
        resource,
        getRequestOptions()
    );
    if (response.statusCode === 204) {
        return null;
    }
    if (!isSuccessStatusCode(response.statusCode)) {
        throw new Error(`Cache service responded with ${response.statusCode}`);
    }
    const cacheResult = response.result;
    const cacheDownloadUrl = cacheResult?.archiveLocation;
    if (!cacheDownloadUrl) {
        throw new Error("Cache not found.");
    }
    core.setSecret(cacheDownloadUrl);
    core.debug(`Cache Result:`);
    core.debug(JSON.stringify(cacheResult));

    return cacheResult;
}

async function pipeResponseToStream(
    response: IHttpClientResponse,
    stream: NodeJS.WritableStream
): Promise<void> {
    return new Promise(resolve => {
        response.message.pipe(stream).on("close", () => {
            resolve();
        });
    });
}

export async function downloadCache(
    archiveLocation: string,
    archivePath: string
): Promise<void> {
    const stream = fs.createWriteStream(archivePath);
    const httpClient = new HttpClient("actions/cache");
    const downloadResponse = await httpClient.get(archiveLocation);
    await pipeResponseToStream(downloadResponse, stream);
}

// Reserve Cache
export async function reserveCache(key: string): Promise<number> {
    const restClient = createRestClient();

    const reserveCacheRequest: ReserveCacheRequest = {
        key
    };
    const response = await restClient.create<ReserveCacheResponse>(
        "caches",
        reserveCacheRequest,
        getRequestOptions()
    );
<<<<<<< HEAD

    return response?.result?.cacheId ?? -1;
}

function getContentRange(start: number, end: number): string {
    // Format: `bytes start-end/filesize
    // start and end are inclusive
    // filesize can be *
    // For a 200 byte chunk starting at byte 0:
    // Content-Range: bytes 0-199/*
    return `bytes ${start}-${end}/*`;
}

=======

    return response?.result?.cacheId ?? -1;
}

function getContentRange(start: number, end: number): string {
    // Format: `bytes start-end/filesize
    // start and end are inclusive
    // filesize can be *
    // For a 200 byte chunk starting at byte 0:
    // Content-Range: bytes 0-199/*
    return `bytes ${start}-${end}/*`;
}

>>>>>>> c262ac01
async function uploadChunk(
    restClient: RestClient,
    resourceUrl: string,
    data: NodeJS.ReadableStream,
    start: number,
    end: number
): Promise<void> {
    core.debug(
        `Uploading chunk of size ${end -
            start +
            1} bytes at offset ${start} with content range: ${getContentRange(
            start,
            end
        )}`
    );
    const requestOptions = getRequestOptions();
    requestOptions.additionalHeaders = {
        "Content-Type": "application/octet-stream",
        "Content-Range": getContentRange(start, end)
    };

    const uploadChunkRequest = async (): Promise<IRestResponse<void>> => {
        return await restClient.uploadStream<void>(
            "PATCH",
            resourceUrl,
            data,
            requestOptions
        );
    };

    const response = await uploadChunkRequest();
    if (isSuccessStatusCode(response.statusCode)) {
        return;
    }

    if (isRetryableStatusCode(response.statusCode)) {
        core.debug(
            `Received ${response.statusCode}, retrying chunk at offset ${start}.`
        );
        const retryResponse = await uploadChunkRequest();
        if (isSuccessStatusCode(retryResponse.statusCode)) {
            return;
        }
    }

    throw new Error(
        `Cache service responded with ${response.statusCode} during chunk upload.`
    );
}

<<<<<<< HEAD
async function uploadFile(
    restClient: RestClient,
    cacheId: number,
    archivePath: string
): Promise<void> {
    // Upload Chunks
    const fileSize = fs.statSync(archivePath).size;
    const resourceUrl = getCacheApiUrl() + "caches/" + cacheId.toString();
    const fd = fs.openSync(archivePath, "r");

    let concurrency = Number(process.env["CACHE_UPLOAD_CONCURRENCY"]); // # of HTTP requests in parallel
    if (Number.isNaN(concurrency) || concurrency < 0) {
        concurrency = 4;
    }

    let MAX_CHUNK_SIZE =
        Number(process.env["CACHE_UPLOAD_CHUNK_SIZE"]);

    if (Number.isNaN(MAX_CHUNK_SIZE) || MAX_CHUNK_SIZE < 0) {
        concurrency = 32 * 1024 * 1024; // 32 MB Chunks
    }

    core.debug(`Concurrency: ${concurrency} and Chunk Size: ${MAX_CHUNK_SIZE}`);
=======
function parseEnvNumber(key: string): number | undefined {
    const value = Number(process.env[key]);
    if (Number.isNaN(value) || value < 0) {
        return undefined;
    }
    return value;
}

async function uploadFile(
    restClient: RestClient,
    cacheId: number,
    archivePath: string
): Promise<void> {
    // Upload Chunks
    const fileSize = fs.statSync(archivePath).size;
    const resourceUrl = getCacheApiUrl() + "caches/" + cacheId.toString();
    const fd = fs.openSync(archivePath, "r");

    const concurrency = parseEnvNumber("CACHE_UPLOAD_CONCURRENCY") ?? 4; // # of HTTP requests in parallel
    const MAX_CHUNK_SIZE =
        parseEnvNumber("CACHE_UPLOAD_CHUNK_SIZE") ?? 32 * 1024 * 1024; // 32 MB Chunks
    core.debug(`Concurrency: ${concurrency} and Chunk Size: ${MAX_CHUNK_SIZE}`);

>>>>>>> c262ac01
    const parallelUploads = [...new Array(concurrency).keys()];
    core.debug("Awaiting all uploads");
    let offset = 0;

    try {
        await Promise.all(
            parallelUploads.map(async () => {
                while (offset < fileSize) {
                    const chunkSize = Math.min(
                        fileSize - offset,
                        MAX_CHUNK_SIZE
                    );
                    const start = offset;
                    const end = offset + chunkSize - 1;
                    offset += MAX_CHUNK_SIZE;
                    const chunk = fs.createReadStream(archivePath, {
                        fd,
                        start,
                        end,
                        autoClose: false
                    });

                    await uploadChunk(
                        restClient,
                        resourceUrl,
                        chunk,
                        start,
                        end
                    );
                }
            })
        );
    } finally {
        fs.closeSync(fd);
    }
    return;
}

async function commitCache(
    restClient: RestClient,
    cacheId: number,
    filesize: number
): Promise<IRestResponse<void>> {
    const requestOptions = getRequestOptions();
    const commitCacheRequest: CommitCacheRequest = { size: filesize };
    return await restClient.create(
        `caches/${cacheId.toString()}`,
        commitCacheRequest,
        requestOptions
    );
}

export async function saveCache(
    cacheId: number,
    archivePath: string
): Promise<void> {
    const restClient = createRestClient();

    core.debug("Upload cache");
    await uploadFile(restClient, cacheId, archivePath);

    // Commit Cache
    core.debug("Commiting cache");
    const cacheSize = utils.getArchiveFileSize(archivePath);
    const commitCacheResponse = await commitCache(
        restClient,
        cacheId,
        cacheSize
    );
    if (!isSuccessStatusCode(commitCacheResponse.statusCode)) {
        throw new Error(
            `Cache service responded with ${commitCacheResponse.statusCode} during commit cache.`
        );
    }

    core.info("Cache saved successfully");
}<|MERGE_RESOLUTION|>--- conflicted
+++ resolved
@@ -128,7 +128,6 @@
         reserveCacheRequest,
         getRequestOptions()
     );
-<<<<<<< HEAD
 
     return response?.result?.cacheId ?? -1;
 }
@@ -142,21 +141,6 @@
     return `bytes ${start}-${end}/*`;
 }
 
-=======
-
-    return response?.result?.cacheId ?? -1;
-}
-
-function getContentRange(start: number, end: number): string {
-    // Format: `bytes start-end/filesize
-    // start and end are inclusive
-    // filesize can be *
-    // For a 200 byte chunk starting at byte 0:
-    // Content-Range: bytes 0-199/*
-    return `bytes ${start}-${end}/*`;
-}
-
->>>>>>> c262ac01
 async function uploadChunk(
     restClient: RestClient,
     resourceUrl: string,
@@ -207,7 +191,14 @@
     );
 }
 
-<<<<<<< HEAD
+function parseEnvNumber(key: string): number | undefined {
+    const value = Number(process.env[key]);
+    if (Number.isNaN(value) || value < 0) {
+        return undefined;
+    }
+    return value;
+}
+
 async function uploadFile(
     restClient: RestClient,
     cacheId: number,
@@ -218,44 +209,11 @@
     const resourceUrl = getCacheApiUrl() + "caches/" + cacheId.toString();
     const fd = fs.openSync(archivePath, "r");
 
-    let concurrency = Number(process.env["CACHE_UPLOAD_CONCURRENCY"]); // # of HTTP requests in parallel
-    if (Number.isNaN(concurrency) || concurrency < 0) {
-        concurrency = 4;
-    }
-
-    let MAX_CHUNK_SIZE =
-        Number(process.env["CACHE_UPLOAD_CHUNK_SIZE"]);
-
-    if (Number.isNaN(MAX_CHUNK_SIZE) || MAX_CHUNK_SIZE < 0) {
-        concurrency = 32 * 1024 * 1024; // 32 MB Chunks
-    }
-
-    core.debug(`Concurrency: ${concurrency} and Chunk Size: ${MAX_CHUNK_SIZE}`);
-=======
-function parseEnvNumber(key: string): number | undefined {
-    const value = Number(process.env[key]);
-    if (Number.isNaN(value) || value < 0) {
-        return undefined;
-    }
-    return value;
-}
-
-async function uploadFile(
-    restClient: RestClient,
-    cacheId: number,
-    archivePath: string
-): Promise<void> {
-    // Upload Chunks
-    const fileSize = fs.statSync(archivePath).size;
-    const resourceUrl = getCacheApiUrl() + "caches/" + cacheId.toString();
-    const fd = fs.openSync(archivePath, "r");
-
     const concurrency = parseEnvNumber("CACHE_UPLOAD_CONCURRENCY") ?? 4; // # of HTTP requests in parallel
     const MAX_CHUNK_SIZE =
         parseEnvNumber("CACHE_UPLOAD_CHUNK_SIZE") ?? 32 * 1024 * 1024; // 32 MB Chunks
     core.debug(`Concurrency: ${concurrency} and Chunk Size: ${MAX_CHUNK_SIZE}`);
 
->>>>>>> c262ac01
     const parallelUploads = [...new Array(concurrency).keys()];
     core.debug("Awaiting all uploads");
     let offset = 0;
